#!/usr/bin/env python3

# Copyright (c) Facebook, Inc. and its affiliates.
# This source code is licensed under the MIT license found in the
# LICENSE file in the root directory of this source tree.

import json
import os
import pickle
import random
from abc import ABC, abstractmethod
from dataclasses import dataclass, field
from threading import Semaphore, Condition
from typing import Any, Dict, List, Optional, TYPE_CHECKING

import numpy as np
import torch
import yaml
from mephisto.operations.registry import register_mephisto_abstraction
from mephisto.abstractions.blueprint import SharedTaskState
from mephisto.abstractions.blueprints.parlai_chat.parlai_chat_blueprint import (
    ParlAIChatBlueprint,
    SharedParlAITaskState,
    ParlAIChatBlueprintArgs,
)
from omegaconf import DictConfig, MISSING

from parlai.crowdsourcing.tasks.model_chat.bot_agent import TurkLikeAgent
from parlai.crowdsourcing.tasks.model_chat.utils import (
    ImageStack,
    get_context_generator,
)
from parlai.tasks.blended_skill_talk.agents import ContextGenerator

if TYPE_CHECKING:
    from mephisto.data_model.task import TaskRun


def get_task_path():
    return os.path.dirname(os.path.realpath(__file__))


BLUEPRINT_TYPE = 'model_chat_blueprint'
IMAGE_CHAT_BLUEPRINT_TYPE = 'model_image_chat_blueprint'


@dataclass
class SharedBaseModelChatTaskState(SharedParlAITaskState):
    """
    Base shared-state class from which all model-chat tasks inherit.
    """

    shared_models: Dict[str, Any] = field(default_factory=dict)


@dataclass
class SharedModelChatTaskState(SharedBaseModelChatTaskState):
    context_generator: Optional[ContextGenerator] = None
    conversations_needed: Dict[str, Any] = field(default_factory=dict)
    run_statistics: Dict[str, int] = field(default_factory=dict)
    onboard_statistics: Dict[str, int] = field(default_factory=dict)
    statistics_condition: Optional[Condition] = None


@dataclass
class SharedModelImageChatTaskState(SharedBaseModelChatTaskState):
    image_contexts: List[Dict[str, Any]] = None
    image_stack: ImageStack = None


@dataclass
class BaseModelChatBlueprintArgs(ParlAIChatBlueprintArgs):
    _group: str = field(
        default="BaseModelChatBlueprint",
        metadata={'help': "Args that are common to all model-chat tasks"},
    )
    custom_source_dir: str = field(
        default=os.path.join(get_task_path(), 'frontend'),
        metadata={"help": "Path to frontend code"},
    )
    num_turns: int = field(default=6, metadata={"help": 'minimum number of turns'})
    random_seed: int = field(
        default=42, metadata={"help": 'Seed for random operations'}
    )
    annotation_question: str = field(
        default='Does this comment require any annotations? (Check all that apply)',
        metadata={
            "help": "The string displayed above the checkboxes for each annotation in the task."
        },
    )
    model_opt_path: str = field(
        default="${mephisto.blueprint.task_config_path}/model_opts.yaml",
        metadata={"help": "Path to YAML of opts for each model"},
    )
    task_model_parallel: bool = field(
        default=True,
        metadata={
            "help": 'Whether to load models to be used with model_parallel True.'
        },
    )
    max_resp_time: int = field(
        default=180, metadata={"help": "time limit for entering a dialog message"}
    )
    chat_data_folder: str = field(
        default=MISSING,
        metadata={"help": "Folder in which to save collected conversation data"},
    )
    check_acceptability: bool = field(
        default=False,
        metadata={
            "help": "Check worker's responses against several metrics of acceptability"
        },
    )
    context_seed: int = field(
        default=MISSING,
        metadata={"help": "Set seed for pulling the context info (for testing)"},
    )
    task_config_path: str = field(
        default=os.path.join(get_task_path(), 'task_config'),
        metadata={"help": "Base path to pull task configuration information"},
    )
    task_description_file: str = field(
        default="${mephisto.blueprint.task_config_path}/task_description.html",
        metadata={"help": "Path to file of HTML to show on the task-description page"},
    )
    left_pane_text_path: str = field(
        default="${mephisto.blueprint.task_config_path}/left_pane_text.html",
        metadata={
            "help": "Path to file of HTML to show on the left-hand pane of the chat window"
        },
    )
    annotations_config_path: str = field(
        default="",
        metadata={
            "help": 'Path to JSON of annotation categories. Set to "" to disable annotations'
        },
    )
    final_rating_question: str = field(
        default='Please rate your partner on a scale of 1-5.',
        metadata={"help": "Text to show when asking worker to make their final rating"},
    )
    max_concurrent_responses: int = field(
        default=1,
        metadata={"help": "Limit on the number of models that can generate at once"},
    )
    override_opt: Dict[str, Any] = field(
        default_factory=dict,
        metadata={
            "help": "Additional args to pass to initialize the context generator "
            "in order to override the parlai parser defaults."
        },
    )


class BaseModelChatBlueprint(ParlAIChatBlueprint, ABC):
    """
    This Blueprint uses somewhat specialized arguments for turn annotations, manages
    their validation, and also has specialized data storage for the result format.

    It also has options for the onboarding data answers and the annotation bucket
    definitions.
    """

    ArgsClass = BaseModelChatBlueprintArgs
    SharedStateClass = SharedBaseModelChatTaskState

    @classmethod
    def assert_task_args(
        cls, args: "DictConfig", shared_state: "SharedTaskState"
    ) -> None:
        """
        Ensure that arguments are properly configured to launch this task.
        """
        super().assert_task_args(args, shared_state)
        assert (
            args.blueprint.get("task_description_file", None) is not None
        ), "Must provide a task description file"
        full_path = os.path.expanduser(args.blueprint.task_description_file)
        assert os.path.exists(
            full_path
        ), f"Target task description path {full_path} doesn't exist"

        assert (
            args.blueprint.get("left_pane_text_path", None) is not None
        ), "Must provide a left pane text file"
        full_path = os.path.expanduser(args.blueprint.left_pane_text_path)
        assert os.path.exists(
            full_path
        ), f"Target left pane text path {full_path} doesn't exist"

        if args.blueprint.get("chat_data_folder") == '':
            raise ValueError('Must provide a valid chat data folder')
        assert '~' not in args.blueprint.chat_data_folder, (
            f'"~" can\'t currently be parsed in the chat data folder path '
            f'{args.blueprint.chat_data_folder}'
        )
        # Currently Hydra overrides the tilde key at lower levels as described here: https://hydra.cc/docs/next/advanced/override_grammar/basic/#grammar
        # Thus the TILDE key cannot be used in replacement for $HOME variable
        # Some hacky solution can probably be achieved but won't be good code so for now this assert is written as a placeholder

        if args.blueprint.get("annotations_config_path", "") != "":
            full_path = os.path.expanduser(args.blueprint.annotations_config_path)
            assert os.path.exists(
                full_path
            ), f"Target annotation config path {full_path} doesn't exist"

    def __init__(
        self, task_run: "TaskRun", args: "DictConfig", shared_state: "SharedTaskState"
    ):

        # Default conversation initialization
        super().__init__(task_run, args=args, shared_state=shared_state)
        random.seed(self.args.blueprint.random_seed)
        np.random.seed(self.args.blueprint.random_seed)
        torch.manual_seed(self.args.blueprint.random_seed)

        # Load task configuration data beyond the task description, as the super does
        # that
        left_pane_path = os.path.expanduser(args.blueprint.left_pane_text_path)
        with open(left_pane_path, "r") as left_pane_file:
            self.left_pane_text = left_pane_file.read()
        self.format_left_pane_text(args)
        self.annotations_config: Optional[str] = None
        if args.blueprint.get("annotations_config_path", "") != "":
            annotations_config_path = os.path.expanduser(
                args.blueprint.annotations_config_path
            )
            with open(annotations_config_path, "r") as annotations_config_file:
                self.annotations_config = annotations_config_file.read()

        # Initialize models
        shared_state.shared_models = self._get_shared_models(args)

        # Limits the number of models that can generate at once
        semaphore = Semaphore(args.blueprint.max_concurrent_responses)

        # Move shared state into the world opt, so that it can be used by the world
        shared_state.onboarding_world_opt.update(
            {'skip_onboarding': self.annotations_config is None}
        )
        # The onboarding checks how well workers annotate conversations, so it should be
        # skipped if we are not annotating
        shared_state.world_opt.update(
            {
                'block_qualification': args.blueprint.block_qualification,
                'annotations_config': self.annotations_config,
                'semaphore': semaphore,
                'shared_bot_agents': shared_state.shared_models,
                'num_turns': args.blueprint.num_turns,
                'max_resp_time': args.blueprint.max_resp_time,
                'is_sandbox': args.provider.requester_name == 'MOCK_REQUESTER',
                'check_acceptability': args.blueprint.check_acceptability,
                'chat_data_folder': args.blueprint.chat_data_folder,
            }
        )

    def format_left_pane_text(self, args: "DictConfig"):
        """
        Modifies self.left_pane_text for code injection.
        """
        pass

    @abstractmethod
    def _get_shared_models(self, args: "DictConfig") -> Dict[str, dict]:
        """
        Return a dictionary whose values are the shared models.
        """

    def get_frontend_args(self) -> Dict[str, Any]:
        """
        Specifies what options within a task_config should be forwarded to the client
        for use by the task's frontend.
        """
        if self.args.blueprint.get('annotations_config_path', '') != '':
            with open(
                self.args.blueprint.annotations_config_path, "r", encoding="utf-8-sig"
            ) as f:
                annotation_buckets = json.loads(f.read())
        else:
            annotation_buckets = None

        return {
            "min_num_turns": self.args.blueprint.num_turns,
            "task_description": self.full_task_description,
            "task_title": self.args.task.get('task_title', None),
            "annotation_question": self.args.blueprint.annotation_question,
            "annotation_buckets": annotation_buckets,
            "onboarding_data": getattr(self, 'onboard_task_data', None),
            "left_pane_text": self.left_pane_text,
            "frame_height": '650px',
            "final_rating_question": self.args.blueprint.final_rating_question,
            "block_mobile": True,
        }


@dataclass
class ModelChatBlueprintArgs(BaseModelChatBlueprintArgs):
    _blueprint_type: str = BLUEPRINT_TYPE
    _group: str = field(
        default="ModelChatBlueprint",
        metadata={
            'help': "This task runs conversations between a human and one of a set of "
            "provided models, asking workers to evaluate individual turns and "
            "the overall model quality."
        },
    )
    conversation_start_mode: str = field(
        default='hi',
        metadata={
<<<<<<< HEAD
            "help": 'Whether to show "Hi!" or two previous utterances (as in BlendedSkillTalk) at the beginning of the conversation',
            "choices": ['hi', 'bst', 'light'],
=======
            "help": 'Set to "hi" to show "Hi!" at the beginning of the conversation, or '
            'set to a task name to specify a custom context'
>>>>>>> 3a86e216
        },
    )
    include_persona: bool = field(
        default=False, metadata={"help": "Show persona to the bot"}
    )
    conversations_needed_string: str = field(
        default=MISSING,
        metadata={
            "help": 'Number of convos needed for each model. For example: "modelA:50,modelB:20"'
        },
    )
    max_onboard_time: int = field(
        default=300, metadata={"help": "time limit accepting onboarding"}
    )
    onboard_task_data_path: str = field(
        default="${mephisto.blueprint.task_config_path}/onboard_task_data.json",
        metadata={
            "help": "Path to JSON containing settings for running onboarding. Not used if not annotating model responses"
        },
    )
    world_file: str = field(
        default=os.path.join(get_task_path(), 'worlds.py'),
        metadata={"help": "Path to file containing parlai world"},
    )
    model_opt_path: str = field(
        default="${mephisto.blueprint.task_config_path}/image_model_opts.yaml",
        metadata={"help": "Path to YAML of opts for each model"},
    )


@register_mephisto_abstraction()
class ModelChatBlueprint(BaseModelChatBlueprint):
    """
    Blueprint for model chat without images.

    This blueprint subclasses BaseModelChatBlueprint to provide logic for keeping track
    of how many more conversations are needed per model; this logic is not shared with
    other model-chat blueprints.
    """

    ArgsClass = ModelChatBlueprintArgs
    SharedStateClass = SharedModelChatTaskState
    BLUEPRINT_TYPE = BLUEPRINT_TYPE

    @classmethod
    def assert_task_args(
        cls, args: "DictConfig", shared_state: "SharedTaskState"
    ) -> None:
        """
        Ensure that arguments are properly configured to launch this task.
        """

        if (
            not isinstance(shared_state.conversations_needed, dict)
            or len(shared_state.conversations_needed) == 0
        ):
            assert (
                args.blueprint.get('conversations_needed_string', None) is not None
            ), (
                "Must provide a string of needed conversations per model if not providing "
                "a conversations needed dict"
            )
            try:
                conversations_needed = {}
                parts = args.blueprint.conversations_needed_string.split(',')
                for part in parts:
                    model_name, num_string = part.split(':')
                    conversations_needed[model_name] = int(num_string)
            except Exception as e:
                raise Exception(
                    "Could not create conversations needed dict from given string. "
                    f"Error was {e}.\n"
                    "Be sure the format is like modelA:50,modelB:20"
                )
        else:
            conversations_needed = shared_state.conversations_needed
        args.blueprint.num_conversations = sum(conversations_needed.values())
        super().assert_task_args(args=args, shared_state=shared_state)

        if args.blueprint.get(
            "annotations_config_path", ""
        ) != "" and args.blueprint.get("onboarding_qualification", None):
            # We are going to do annotations, so check for the presence of an onboarding
            # data file that will be used to onboard users into knowing how to do the
            # annotations properly
            assert (
                args.blueprint.get("onboard_task_data_path", None) is not None
            ), "Must provide an onboarding data file"
            full_path = os.path.expanduser(args.blueprint.onboard_task_data_path)
            assert os.path.exists(
                full_path
            ), f"Target onboarding data path {full_path} doesn't exist"

    def __init__(
        self, task_run: "TaskRun", args: "DictConfig", shared_state: "SharedTaskState"
    ):

        conversations_needed = self._process_conversations_needed(args)
        self.conversations_needed = conversations_needed
        shared_state.conversations_needed = conversations_needed
        args.blueprint.num_conversations = sum(conversations_needed.values())

        super().__init__(task_run=task_run, args=args, shared_state=shared_state)

        if args.blueprint.get(
            "annotations_config_path", ""
        ) != "" and args.blueprint.get("onboarding_qualification", None):
            # We are going to do annotations, so load the onboarding data file that will
            # be used to onboard users into knowing how to do the annotations properly
            onboard_task_data_path = os.path.expanduser(
                args.blueprint.onboard_task_data_path
            )
            with open(onboard_task_data_path, "r") as onboard_task_data_file:
                self.onboard_task_data = json.load(onboard_task_data_file)
        else:
            self.onboard_task_data = None

        run_statistics = {r: 0 for (r, v) in self.conversations_needed.items()}
        shared_state.run_statistics = run_statistics

        context_generator: Optional[ContextGenerator] = None
        if (
            args.blueprint.include_persona
            # 'hi' mode does not use a context generator and instead just displays "Hi!" at the start of the conversation
            or args.blueprint.conversation_start_mode != 'hi'
        ):
            context_generator = get_context_generator(
                args.blueprint.override_opt, args.blueprint.conversation_start_mode
            )
        shared_state.context_generator = context_generator

        # Lock for editing run statistics between threads
        statistics_condition = Condition()

        # Move shared state into the world and onboarding opts, such that these
        # can be used by the worlds
        shared_state.onboarding_world_opt.update(
            {
                'onboard_statistics': shared_state.onboard_statistics,
                'statistics_condition': statistics_condition,
                'max_onboard_time': args.blueprint.max_onboard_time,
                'onboard_task_data': self.onboard_task_data,
                "onboarding_qualification": args.blueprint.get(
                    "onboarding_qualification"
                ),
            }
        )
        shared_state.world_opt.update(
            {
                'conversations_needed': conversations_needed,
                'run_statistics': shared_state.run_statistics,
                'context_generator': context_generator,
                'statistics_condition': statistics_condition,
                'conversation_start_mode': args.blueprint.conversation_start_mode,
                'include_persona': args.blueprint.include_persona,
            }
        )

    def _process_conversations_needed(self, args: "DictConfig") -> Dict[str, int]:
        """
        Set the number of conversations needed.
        """

        conversations_needed_string = args.blueprint.conversations_needed_string
        conversations_needed = {}
        parts = conversations_needed_string.split(',')
        for part in parts:
            model_name, num_string = part.split(':')
            conversations_needed[model_name] = int(num_string)

        return conversations_needed

    def _get_shared_models(self, args: "DictConfig") -> Dict[str, dict]:
        with open(args.blueprint.model_opt_path) as f:
            all_model_opts = yaml.safe_load(f.read())
        active_model_opts = {
            model: opt
            for model, opt in all_model_opts.items()
            if self.conversations_needed.get(model, 0) > 0
        }
        return TurkLikeAgent.get_bot_agents(args=args, model_opts=active_model_opts)


@dataclass
class ModelImageChatBlueprintArgs(BaseModelChatBlueprintArgs):
    _blueprint_type: str = IMAGE_CHAT_BLUEPRINT_TYPE
    _group: str = field(
        default="ModelImageChatBlueprint",
        metadata={
            'help': "This task runs conversations between a human and one of a set of "
            "provided models, asking workers chat about a provided image."
        },
    )
    evals_per_image_model_combo: int = field(
        default=1,
        metadata={
            "help": "The number of HITs to perform per combination of image and model"
        },
    )
    image_context_path: str = field(
        default="${mephisto.blueprint.task_config_path}/image_contexts",
        metadata={
            "help": "Path to pickle file containing images and the context information that goes with each one"
        },
    )
    num_conversations: int = field(
        default=10, metadata={'help': 'The number of conversations to collect'}
    )
    stack_folder: str = field(
        default=os.path.join(get_task_path(), 'image_stack'),
        metadata={
            "help": 'Folder in which to save backups of the stack of which image-and-model combinations have had HITs launched'
        },
    )
    world_file: str = field(
        default=os.path.join(get_task_path(), 'worlds_image_chat.py'),
        metadata={"help": "Path to file containing ParlAI world for image chat"},
    )


@register_mephisto_abstraction()
class ModelImageChatBlueprint(BaseModelChatBlueprint):
    """
    Subclass of BaseModelChatBlueprint to show the speakers an image on the first turn.

    The image is drawn from a stack that keeps track of how many HITs have been launched
    for a given combination of image and model.
    """

    ArgsClass = ModelImageChatBlueprintArgs
    SharedStateClass = SharedModelImageChatTaskState
    BLUEPRINT_TYPE = IMAGE_CHAT_BLUEPRINT_TYPE

    @classmethod
    def assert_task_args(
        cls, args: "DictConfig", shared_state: "SharedTaskState"
    ) -> None:
        """
        Ensure that arguments are properly configured to launch this task.
        """
        super().assert_task_args(args=args, shared_state=shared_state)
        image_context_path = os.path.expanduser(args.blueprint.image_context_path)
        assert os.path.exists(
            image_context_path
        ), f"The image context path {image_context_path} doesn't exist!"
        model_opt_path = os.path.expanduser(args.blueprint.model_opt_path)
        assert os.path.exists(
            model_opt_path
        ), f"The model opt path {model_opt_path} doesn't exist!"

    def __init__(
        self, task_run: "TaskRun", args: "DictConfig", shared_state: "SharedTaskState"
    ):

        super().__init__(task_run=task_run, args=args, shared_state=shared_state)

        with open(args.blueprint.image_context_path, 'rb') as f:
            shared_state.image_contexts = pickle.load(f)

        # Create the stack to keep track of how many workers have seen which
        # combinations of images and models
        image_opt = {
            'evals_per_image_model_combo': args.blueprint.evals_per_image_model_combo,
            'num_images': len(shared_state.image_contexts),
            'models': list(shared_state.shared_models.keys()),
            'stack_folder': args.blueprint.stack_folder,
        }
        shared_state.image_stack = ImageStack(image_opt)

        shared_state.world_opt.update(
            {
                'image_contexts': shared_state.image_contexts,
                'image_stack': shared_state.image_stack,
            }
        )

    def _get_shared_models(self, args: "DictConfig") -> Dict[str, dict]:
        with open(args.blueprint.model_opt_path) as f:
            model_opts = yaml.safe_load(f.read())
        return TurkLikeAgent.get_bot_agents(args=args, model_opts=model_opts)<|MERGE_RESOLUTION|>--- conflicted
+++ resolved
@@ -307,13 +307,8 @@
     conversation_start_mode: str = field(
         default='hi',
         metadata={
-<<<<<<< HEAD
-            "help": 'Whether to show "Hi!" or two previous utterances (as in BlendedSkillTalk) at the beginning of the conversation',
-            "choices": ['hi', 'bst', 'light'],
-=======
             "help": 'Set to "hi" to show "Hi!" at the beginning of the conversation, or '
             'set to a task name to specify a custom context'
->>>>>>> 3a86e216
         },
     )
     include_persona: bool = field(
